--- conflicted
+++ resolved
@@ -291,13 +291,8 @@
           ...(!items.schedule?.time ? items.schedule || {} : {}), // omit old schedule settings in version <= 2.3.0
         },        password: {
           ...this.state.options.password,
-<<<<<<< HEAD
-          ...(items.password || {}),
-          isSet: !!(items.password?.hash && items.password.hash.length),
-=======
           ...items.password,
           isSet: !!(items.password?.hash && items.password?.hash.length),
->>>>>>> 77db6cff
         },
         timer: {
           ...this.state.options.timer,
@@ -914,11 +909,7 @@
       />      <SelectField
         label={translate('framesType')}
         tooltip={translate('framesTypeDescription')}
-<<<<<<< HEAD
-        value={this.state.options.framesType?.join(',') || ''}
-=======
         value={this.state.options.framesType ? this.state.options.framesType.join(',') : ''}
->>>>>>> 77db6cff
         onChange={(event) => this.setOptions('framesType', event.target.value.split(','))}
         disabled={!this.state.options.isEnabled}
         marginBottom={16}
