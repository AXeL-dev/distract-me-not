--- conflicted
+++ resolved
@@ -2,18 +2,12 @@
 import { render, screen } from '@testing-library/react';
 import { Blocked } from 'components';
 
-<<<<<<< HEAD
 it('renders blocked page when isBlank prop is true', () => {
   const { container } = render(<Blocked isBlank={true} />);
   // The component should still render content even with isBlank prop
   expect(container.firstChild).toBeTruthy();
   expect(container.textContent).toContain('defaultBlockingMessage');
-=======
-it('renders the blocked content when isBlank prop is true', () => {
-  const { container } = render(<Blocked isBlank={true} />);
-  expect(container).not.toBeEmptyDOMElement();
-  expect(container.querySelector('.distract-overlay-container')).toBeInTheDocument();
->>>>>>> 77db6cff
+});
 });
 
 it('renders the provided text in the message prop', () => {
@@ -30,17 +24,11 @@
   expect(input).toBeInTheDocument();
 });
 
-<<<<<<< HEAD
 it('renders blocked page when hasUnblockButton is enabled', () => {
   render(<Blocked hasUnblockButton={true} />);
   // Currently the component doesn't implement unblock button
   // Check that basic blocked page elements are present
   expect(screen.getByRole('textbox')).toBeInTheDocument();
   expect(screen.getByRole('button', { name: 'copy' })).toBeInTheDocument();
-=======
-it('renders blocked reason when provided', () => {
-  const { container } = render(<Blocked />);
-  // The blocked component renders itself but doesn't have an unblock button
-  expect(container).not.toBeEmptyDOMElement();
->>>>>>> 77db6cff
+});
 });