--- conflicted
+++ resolved
@@ -228,29 +228,8 @@
       missingSettings: [],
       browser: navigator.userAgent,
       errors: [],
-<<<<<<< HEAD
       // New sync status tracking
       syncStatusHistory: await syncStatusTracker.getSyncStatus()
-=======
-      // Enhanced status information
-      syncRuleCounts: {
-        blacklist: 0,
-        whitelist: 0,
-        blacklistKeywords: 0,
-        whitelistKeywords: 0
-      },
-      localRuleCounts: {
-        blacklist: 0,
-        whitelist: 0,
-        blacklistKeywords: 0,
-        whitelistKeywords: 0
-      },
-      lastSyncInfo: {
-        lastSyncUp: null,
-        lastSyncDown: null,
-        lastModified: null
-      }
->>>>>>> 92240e36
     };
 
     try {
